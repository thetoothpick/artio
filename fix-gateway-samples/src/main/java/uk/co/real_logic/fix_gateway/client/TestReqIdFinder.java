/*
 * Copyright 2015-2017 Real Logic Ltd.
 *
 * Licensed under the Apache License, Version 2.0 (the "License");
 * you may not use this file except in compliance with the License.
 * You may obtain a copy of the License at
 *
 * http://www.apache.org/licenses/LICENSE-2.0
 *
 * Unless required by applicable law or agreed to in writing, software
 * distributed under the License is distributed on an "AS IS" BASIS,
 * WITHOUT WARRANTIES OR CONDITIONS OF ANY KIND, either express or implied.
 * See the License for the specific language governing permissions and
 * limitations under the License.
 */
package uk.co.real_logic.fix_gateway.client;

import io.aeron.logbuffer.ControlledFragmentHandler.Action;
import org.agrona.DirectBuffer;
import uk.co.real_logic.fix_gateway.ValidationError;
import uk.co.real_logic.fix_gateway.dictionary.IntDictionary;
import uk.co.real_logic.fix_gateway.fields.AsciiFieldFlyweight;
import uk.co.real_logic.fix_gateway.library.SessionHandler;
import uk.co.real_logic.fix_gateway.messages.DisconnectReason;
import uk.co.real_logic.fix_gateway.otf.MessageControl;
import uk.co.real_logic.fix_gateway.otf.OtfMessageAcceptor;
import uk.co.real_logic.fix_gateway.otf.OtfParser;
import uk.co.real_logic.fix_gateway.session.Session;
import uk.co.real_logic.fix_gateway.util.AsciiBuffer;
import uk.co.real_logic.fix_gateway.util.MutableAsciiBuffer;

import static io.aeron.logbuffer.ControlledFragmentHandler.Action.CONTINUE;
import static uk.co.real_logic.fix_gateway.decoder.Constants.TEST_REQ_ID;

public class TestReqIdFinder implements SessionHandler, OtfMessageAcceptor
{

    private final OtfParser parser = new OtfParser(this, new IntDictionary());
    private final MutableAsciiBuffer latestTestRequestMessageBuffer = new MutableAsciiBuffer(new byte[8 * 1024]);
    private int latestTestRequestMessageLength = 0;

    private String testReqId;

    public Action onMessage(
        final DirectBuffer buffer,
        final int offset,
        final int length,
        final int libraryId,
        final Session session,
        final int sequenceIndex,
        final int messageType,
        final long timestampInNs,
        final long position)
    {
        testReqId = null;
        parser.onMessage(buffer, offset, length);

        if (testReqId != null)
        {
            latestTestRequestMessageBuffer.putBytes(0, buffer, offset, length);
            latestTestRequestMessageLength = length;
        }

        return CONTINUE;
    }

    public void onTimeout(final int libraryId, final Session session)
    {
    }

    public void onSlowStatus(final int libraryId, final Session session, final boolean hasBecomeSlow)
    {
    }

    public Action onDisconnect(final int libraryId, final Session session, final DisconnectReason reason)
    {
        return CONTINUE;
    }

<<<<<<< HEAD
    @Override
=======
>>>>>>> 11fad285
    public void onSessionStart(final long startTimeMillis)
    {
    }

    public MessageControl onNext()
    {
        return MessageControl.CONTINUE;
    }

    public MessageControl onComplete()
    {
        return MessageControl.CONTINUE;
    }

    public MessageControl onField(final int tag, final AsciiBuffer buffer, final int offset, final int length)
    {
        if (tag == TEST_REQ_ID)
        {
            this.testReqId = buffer.getAscii(offset, length);
        }

        return MessageControl.CONTINUE;
    }

    public MessageControl onGroupHeader(final int tag, final int numInGroup)
    {
        return MessageControl.CONTINUE;
    }

    public MessageControl onGroupBegin(final int tag, final int numInGroup, final int index)
    {
        return MessageControl.CONTINUE;
    }

    public MessageControl onGroupEnd(final int tag, final int numInGroup, final int index)
    {
        return MessageControl.CONTINUE;
    }

    public boolean onError(final ValidationError error,
                           final int messageType,
                           final int tagNumber,
                           final AsciiFieldFlyweight value)
    {
        return false;
    }

    public String getLatestMessage()
    {
        return latestTestRequestMessageBuffer.getAscii(0, latestTestRequestMessageLength);
    }

    public String testReqId()
    {
        return testReqId;
    }
}<|MERGE_RESOLUTION|>--- conflicted
+++ resolved
@@ -77,10 +77,6 @@
         return CONTINUE;
     }
 
-<<<<<<< HEAD
-    @Override
-=======
->>>>>>> 11fad285
     public void onSessionStart(final long startTimeMillis)
     {
     }
