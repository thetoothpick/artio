--- conflicted
+++ resolved
@@ -51,11 +51,7 @@
 
     private static final int HEARTBEAT_LENGTH = HEADER_LENGTH + ApplicationHeartbeatEncoder.BLOCK_LENGTH;
     private static final int LIBRARY_CONNECT_LENGTH = HEADER_LENGTH + LibraryConnectEncoder.BLOCK_LENGTH +
-<<<<<<< HEAD
-                                                      LibraryConnectEncoder.libraryNameHeaderLength();
-=======
-        LibraryConnectEncoder.libraryNameHeaderLength();
->>>>>>> 11fad285
+            LibraryConnectEncoder.libraryNameHeaderLength();
     private static final int DISCONNECT_LENGTH = HEADER_LENGTH + DisconnectEncoder.BLOCK_LENGTH;
     private static final int RELEASE_SESSION_LENGTH = HEADER_LENGTH +
                                                       ReleaseSessionEncoder.BLOCK_LENGTH +
@@ -64,21 +60,12 @@
     private static final int RELEASE_SESSION_REPLY_LENGTH = HEADER_LENGTH + ReleaseSessionReplyDecoder.BLOCK_LENGTH;
     private static final int REQUEST_SESSION_LENGTH = HEADER_LENGTH + RequestSessionEncoder.BLOCK_LENGTH;
     private static final int REQUEST_SESSION_REPLY_LENGTH = HEADER_LENGTH + RequestSessionReplyEncoder.BLOCK_LENGTH;
-<<<<<<< HEAD
     private static final int CONNECT_FIXED_LENGTH = HEADER_LENGTH + ConnectEncoder.BLOCK_LENGTH +
                                                     ConnectEncoder.addressHeaderLength();
     private static final int NOT_LEADER_BLOCK_LENGTH = NotLeaderEncoder.BLOCK_LENGTH + HEADER_LENGTH +
                                                        libraryChannelHeaderLength();
     private static final int SLOW_STATUS_NOTIFICATION_LENGTH = HEADER_LENGTH +
                                                                SlowStatusNotificationEncoder.BLOCK_LENGTH;
-=======
-    private static final int CONNECT_FIXED_LENGTH =
-        HEADER_LENGTH + ConnectEncoder.BLOCK_LENGTH + ConnectEncoder.addressHeaderLength();
-    private static final int NOT_LEADER_BLOCK_LENGTH =
-        NotLeaderEncoder.BLOCK_LENGTH + HEADER_LENGTH + libraryChannelHeaderLength();
-    private static final int SLOW_STATUS_NOTIFICATION_LENGTH =
-        HEADER_LENGTH + SlowStatusNotificationEncoder.BLOCK_LENGTH;
->>>>>>> 11fad285
     private static final byte MIDDLE_FLAG = 0;
     private static final int MANAGE_SESSION_BLOCK_LENGTH = MessageHeaderEncoder.ENCODED_LENGTH +
         ManageSessionEncoder.BLOCK_LENGTH + ManageSessionEncoder.localCompIdHeaderLength() * 7;
@@ -114,20 +101,12 @@
     private final int maxPayloadLength;
     private final int maxInitialBodyLength;
 
-<<<<<<< HEAD
     public GatewayPublication(
         final ClusterablePublication dataPublication,
-        final AtomicCounter fails,
-        final IdleStrategy idleStrategy,
-        final NanoClock nanoClock,
+            final AtomicCounter fails,
+            final IdleStrategy idleStrategy,
+            final NanoClock nanoClock,
         final int maxClaimAttempts)
-=======
-    public GatewayPublication(final ClusterablePublication dataPublication,
-                              final AtomicCounter fails,
-                              final IdleStrategy idleStrategy,
-                              final NanoClock nanoClock,
-                              final int maxClaimAttempts)
->>>>>>> 11fad285
     {
         super(maxClaimAttempts, idleStrategy, fails, dataPublication);
         this.nanoClock = nanoClock;
@@ -135,28 +114,16 @@
         this.maxInitialBodyLength = maxPayloadLength - FRAMED_MESSAGE_SIZE;
     }
 
-<<<<<<< HEAD
     public long saveMessage(
         final DirectBuffer srcBuffer,
-        final int srcOffset,
-        final int srcLength,
-        final int libraryId,
-        final int messageType,
-        final long sessionId,
-        final int sequenceIndex,
-        final long connectionId,
+            final int srcOffset,
+            final int srcLength,
+            final int libraryId,
+            final int messageType,
+            final long sessionId,
+            final int sequenceIndex,
+            final long connectionId,
         final MessageStatus status)
-=======
-    public long saveMessage(final DirectBuffer srcBuffer,
-                            final int srcOffset,
-                            final int srcLength,
-                            final int libraryId,
-                            final int messageType,
-                            final long sessionId,
-                            final int sequenceIndex,
-                            final long connectionId,
-                            final MessageStatus status)
->>>>>>> 11fad285
     {
         final ExclusiveBufferClaim bufferClaim = this.bufferClaim;
         final long timestamp = nanoClock.nanoTime();
@@ -184,16 +151,6 @@
         offset += header.encodedLength();
 
         fixMessage.wrap(destBuffer, offset)
-<<<<<<< HEAD
-                  .libraryId(libraryId)
-                  .messageType(messageType)
-                  .session(sessionId)
-                  .sequenceIndex(sequenceIndex)
-                  .connection(connectionId)
-                  .timestamp(timestamp)
-                  .status(status)
-                  .putBody(srcBuffer, srcFragmentOffset, srcFragmentLength);
-=======
             .libraryId(libraryId)
             .messageType(messageType)
             .session(sessionId)
@@ -202,7 +159,6 @@
             .timestamp(timestamp)
             .status(status)
             .putBody(srcBuffer, srcFragmentOffset, srcFragmentLength);
->>>>>>> 11fad285
 
         if (!fragmented)
         {
@@ -244,36 +200,16 @@
         destBuffer.putShort(offset + FixMessageEncoder.BLOCK_LENGTH, (short) srcLength, LITTLE_ENDIAN);
     }
 
-<<<<<<< HEAD
-    /*
-    public long saveSessionExists(final int libraryId, final long connectionId, final long sessionId) {
-        return saveSessionExists(libraryId,
-                                 connectionId,
-                                 sessionId,
-                                 SessionInfo.UNK_SESSION,
-                                 SessionInfo.UNK_SESSION,
-                                 null,
-                                 null,
-                                 null,
-                                 null,
-                                 null,
-                                 null,
-                                 null,
-                                 null,
-                                 LogonStatus.NEW,
-                                 SlowStatus.NOT_SLOW);
-    }
-    */
-
     public long saveManageSession(final int libraryId, final long connectionId, final long sessionId)
     {
-        return saveManageSession(libraryId,
-                                 connectionId,
-                                 sessionId,
-                                 -1,
-                                 -1,
-                                 -1,
-                                 LogonStatus.NULL_VAL,
+        return saveManageSession(
+            libraryId,
+            connectionId,
+            sessionId,
+            -1,
+            -1,
+            -1,
+            LogonStatus.NULL_VAL,
                                  SlowStatus.NULL_VAL,
                                  ConnectionType.NULL_VAL,
                                  SessionState.NULL_VAL,
@@ -291,72 +227,25 @@
 
     public long saveManageSession(
         final int libraryId,
-        final long connection,
-        final long session,
-        final int lastSentSequenceNumber,
-        final int lastReceivedSequenceNumber,
-        final long logonTime,
-        final LogonStatus logonStatus,
-        final SlowStatus slowStatus,
-        final ConnectionType connectionType,
-        final SessionState sessionState,
-        final int heartbeatIntervalInS,
-        final long replyToId,
-        final int sequenceIndex,
-        final String localCompId,
-        final String localSubId,
-        final String localLocationId,
-        final String remoteCompId,
-        final String remoteSubId,
-        final String remoteLocationId,
+            final long connection,
+            final long session,
+            final int lastSentSequenceNumber,
+            final int lastReceivedSequenceNumber,
+            final long logonTime,
+            final LogonStatus logonStatus,
+            final SlowStatus slowStatus,
+            final ConnectionType connectionType,
+            final SessionState sessionState,
+            final int heartbeatIntervalInS,
+            final long replyToId,
+            final int sequenceIndex,
+            final String localCompId,
+            final String localSubId,
+            final String localLocationId,
+            final String remoteCompId,
+            final String remoteSubId,
+            final String remoteLocationId,
         final String address)
-=======
-    public long saveManageSession(final int libraryId, final long connectionId, final long sessionId)
-    {
-        return saveManageSession(
-            libraryId,
-            connectionId,
-            sessionId,
-            -1,
-            -1,
-            -1,
-            LogonStatus.NULL_VAL,
-            SlowStatus.NULL_VAL,
-            ConnectionType.NULL_VAL,
-            SessionState.NULL_VAL,
-            -1,
-            -1,
-            -1,
-            "",
-            "",
-            "",
-            "",
-            "",
-            "",
-            "");
-    }
-
-    public long saveManageSession(final int libraryId,
-                                  final long connection,
-                                  final long session,
-                                  final int lastSentSequenceNumber,
-                                  final int lastReceivedSequenceNumber,
-                                  final long logonTime,
-                                  final LogonStatus logonStatus,
-                                  final SlowStatus slowStatus,
-                                  final ConnectionType connectionType,
-                                  final SessionState sessionState,
-                                  final int heartbeatIntervalInS,
-                                  final long replyToId,
-                                  final int sequenceIndex,
-                                  final String localCompId,
-                                  final String localSubId,
-                                  final String localLocationId,
-                                  final String remoteCompId,
-                                  final String remoteSubId,
-                                  final String remoteLocationId,
-                                  final String address)
->>>>>>> 11fad285
     {
         final byte[] localCompIdBytes = bytes(localCompId);
         final byte[] localSubIdBytes = bytes(localSubId);
@@ -367,22 +256,9 @@
         final byte[] addressBytes = bytes(address);
 
         final long position =
-<<<<<<< HEAD
-            claim(header.encodedLength() +
-                  ManageSessionEncoder.BLOCK_LENGTH +
-                  ManageSessionEncoder.localCompIdHeaderLength() * 7 +
-                  localCompIdBytes.length +
-                  localSubIdBytes.length +
-                  localLocationIdBytes.length +
-                  remoteCompIdBytes.length +
-                  remoteSubIdBytes.length +
-                  remoteLocationIdBytes.length +
-                  addressBytes.length);
-=======
             claim(MANAGE_SESSION_BLOCK_LENGTH + localCompIdBytes.length + localSubIdBytes.length +
                 localLocationIdBytes.length + remoteCompIdBytes.length + remoteSubIdBytes.length +
                 remoteLocationIdBytes.length + addressBytes.length);
->>>>>>> 11fad285
 
         if (position < 0)
         {
@@ -421,10 +297,6 @@
         return position;
     }
 
-<<<<<<< HEAD
-=======
-
->>>>>>> 11fad285
     public long saveDisconnect(final int libraryId, final long connectionId, final DisconnectReason reason)
     {
         final long position = claim(DISCONNECT_LENGTH);
@@ -584,24 +456,9 @@
         final byte[] passwordBytes = bytes(password);
 
         final long position =
-<<<<<<< HEAD
-            claim(header.encodedLength() +
-                  InitiateConnectionEncoder.BLOCK_LENGTH +
-                  InitiateConnectionDecoder.hostHeaderLength() * 9 +
-                  hostBytes.length +
-                  senderCompIdBytes.length +
-                  senderSubIdBytes.length +
-                  senderLocationIdBytes.length +
-                  targetCompIdBytes.length +
-                  targetSubIdBytes.length +
-                  targetLocationIdBytes.length +
-                  usernameBytes.length +
-                  passwordBytes.length);
-=======
             claim(INITIATE_CONNECTION_LENGTH + hostBytes.length + senderCompIdBytes.length +
                 senderSubIdBytes.length + senderLocationIdBytes.length + targetCompIdBytes.length +
                 targetSubIdBytes.length + targetLocationIdBytes.length + usernameBytes.length + passwordBytes.length);
->>>>>>> 11fad285
 
         if (position < 0)
         {
@@ -708,30 +565,17 @@
         return position;
     }
 
-<<<<<<< HEAD
     public long saveReleaseSession(
         final int libraryId,
-        final long connectionId,
-        final long sessionId,
-        final long correlationId,
-        final SessionState state,
-        final long heartbeatIntervalInMs,
-        final int lastSentSequenceNumber,
-        final int lastReceivedSequenceNumber,
-        final String username,
+            final long connectionId,
+            final long sessionId,
+            final long correlationId,
+            final SessionState state,
+            final long heartbeatIntervalInMs,
+            final int lastSentSequenceNumber,
+            final int lastReceivedSequenceNumber,
+            final String username,
         final String password)
-=======
-    public long saveReleaseSession(final int libraryId,
-                                   final long connectionId,
-                                   final long sessionId,
-                                   final long correlationId,
-                                   final SessionState state,
-                                   final long heartbeatIntervalInMs,
-                                   final int lastSentSequenceNumber,
-                                   final int lastReceivedSequenceNumber,
-                                   final String username,
-                                   final String password)
->>>>>>> 11fad285
     {
         final byte[] usernameBytes = bytes(username);
         final byte[] passwordBytes = bytes(password);
@@ -784,20 +628,12 @@
         return position;
     }
 
-<<<<<<< HEAD
     public long saveRequestSession(
         final int libraryId,
-        final long sessionId,
-        final long correlationId,
-        final int lastReceivedSequenceNumber,
+            final long sessionId,
+            final long correlationId,
+            final int lastReceivedSequenceNumber,
         final int sequenceIndex)
-=======
-    public long saveRequestSession(final int libraryId,
-                                   final long sessionId,
-                                   final long correlationId,
-                                   final int lastReceivedSequenceNumber,
-                                   final int sequenceIndex)
->>>>>>> 11fad285
     {
         final long position = claim(REQUEST_SESSION_LENGTH);
         if (position < 0)
@@ -899,16 +735,10 @@
         final MutableDirectBuffer buffer = bufferClaim.buffer();
         final int offset = bufferClaim.offset();
 
-<<<<<<< HEAD
-        libraryTimeout.wrapAndApplyHeader(buffer, offset, header)
-                      .libraryId(libraryId)
-                      .connectCorrelationId(connectCorrelationId);
-=======
         libraryTimeout
             .wrapAndApplyHeader(buffer, offset, header)
             .libraryId(libraryId)
             .connectCorrelationId(connectCorrelationId);
->>>>>>> 11fad285
 
         bufferClaim.commit();
 
@@ -920,15 +750,8 @@
     public long saveControlNotification(final int libraryId, final List<SessionInfo> sessions)
     {
         final int sessionsCount = sessions.size();
-<<<<<<< HEAD
-        final long position = claim(HEADER_LENGTH +
-                                    ControlNotificationEncoder.BLOCK_LENGTH +
-                                    GroupSizeEncodingEncoder.ENCODED_LENGTH +
-                                    sessionsCount * SessionsEncoder.sbeBlockLength());
-=======
         final long position = claim(CONTROL_NOTIFICATION_LENGTH +
             sessionsCount * SessionsEncoder.sbeBlockLength());
->>>>>>> 11fad285
 
         if (position < 0)
         {
@@ -965,17 +788,10 @@
         final MutableDirectBuffer buffer = bufferClaim.buffer();
         final int offset = bufferClaim.offset();
 
-<<<<<<< HEAD
-        slowStatusNotification.wrapAndApplyHeader(buffer, offset, header)
-                              .libraryId(libraryId)
-                              .connectionId(connectionId)
-                              .status(status);
-=======
         slowStatusNotification
             .wrapAndApplyHeader(buffer, offset, header)
             .libraryId(libraryId)
             .connectionId(connectionId).status(status);
->>>>>>> 11fad285
 
         bufferClaim.commit();
 
