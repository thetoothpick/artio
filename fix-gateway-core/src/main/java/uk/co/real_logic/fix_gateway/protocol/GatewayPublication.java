/*
 * Copyright 2015-2017 Real Logic Ltd.
 *
 * Licensed under the Apache License, Version 2.0 (the "License");
 * you may not use this file except in compliance with the License.
 * You may obtain a copy of the License at
 *
 * http://www.apache.org/licenses/LICENSE-2.0
 *
 * Unless required by applicable law or agreed to in writing, software
 * distributed under the License is distributed on an "AS IS" BASIS,
 * WITHOUT WARRANTIES OR CONDITIONS OF ANY KIND, either express or implied.
 * See the License for the specific language governing permissions and
 * limitations under the License.
 */
package uk.co.real_logic.fix_gateway.protocol;

import io.aeron.logbuffer.ExclusiveBufferClaim;
import org.agrona.DirectBuffer;
import org.agrona.MutableDirectBuffer;
import org.agrona.concurrent.IdleStrategy;
import org.agrona.concurrent.NanoClock;
import org.agrona.concurrent.status.AtomicCounter;
import uk.co.real_logic.fix_gateway.DebugLogger;
import uk.co.real_logic.fix_gateway.engine.SessionInfo;
import uk.co.real_logic.fix_gateway.messages.*;
import uk.co.real_logic.fix_gateway.messages.ControlNotificationEncoder.SessionsEncoder;
import uk.co.real_logic.fix_gateway.replication.ClusterablePublication;

import java.util.List;

import static io.aeron.protocol.DataHeaderFlyweight.BEGIN_FLAG;
import static io.aeron.protocol.DataHeaderFlyweight.END_FLAG;
import static java.nio.ByteOrder.LITTLE_ENDIAN;
import static java.nio.charset.StandardCharsets.UTF_8;
import static uk.co.real_logic.fix_gateway.DebugLogger.logSbeMessage;
import static uk.co.real_logic.fix_gateway.LogTag.*;
import static uk.co.real_logic.fix_gateway.messages.ErrorDecoder.messageHeaderLength;
import static uk.co.real_logic.fix_gateway.messages.ErrorEncoder.BLOCK_LENGTH;
import static uk.co.real_logic.fix_gateway.messages.NotLeaderEncoder.libraryChannelHeaderLength;

/**
 * A proxy for publishing messages fix related messages
 */
public class GatewayPublication extends ClaimablePublication {
    public static final int FRAME_SIZE = FixMessageEncoder.BLOCK_LENGTH + FixMessageDecoder.bodyHeaderLength();
    public static final int FRAMED_MESSAGE_SIZE = MessageHeaderEncoder.ENCODED_LENGTH + FRAME_SIZE;

    private static final byte[] NO_BYTES = {};
    private static final int HEARTBEAT_LENGTH = HEADER_LENGTH + ApplicationHeartbeatEncoder.BLOCK_LENGTH;
    private static final int LIBRARY_CONNECT_LENGTH = HEADER_LENGTH + LibraryConnectEncoder.BLOCK_LENGTH +
            LibraryConnectEncoder.libraryNameHeaderLength();
    private static final int DISCONNECT_LENGTH = HEADER_LENGTH + DisconnectEncoder.BLOCK_LENGTH;
    private static final int RELEASE_SESSION_LENGTH =
            HEADER_LENGTH + ReleaseSessionEncoder.BLOCK_LENGTH + ReleaseSessionEncoder.usernameHeaderLength() + ReleaseSessionEncoder.passwordHeaderLength();
    private static final int RELEASE_SESSION_REPLY_LENGTH = HEADER_LENGTH + ReleaseSessionReplyDecoder.BLOCK_LENGTH;
    private static final int REQUEST_SESSION_LENGTH = HEADER_LENGTH + RequestSessionEncoder.BLOCK_LENGTH;
    private static final int REQUEST_SESSION_REPLY_LENGTH = HEADER_LENGTH + RequestSessionReplyEncoder.BLOCK_LENGTH;
    private static final int CONNECT_FIXED_LENGTH = HEADER_LENGTH + ConnectEncoder.BLOCK_LENGTH + ConnectEncoder.addressHeaderLength();
    private static final int NOT_LEADER_BLOCK_LENGTH = NotLeaderEncoder.BLOCK_LENGTH + HEADER_LENGTH + libraryChannelHeaderLength();
    private static final int SLOW_STATUS_NOTIFICATION_LENGTH = HEADER_LENGTH + SlowStatusNotificationEncoder.BLOCK_LENGTH;
    private static final byte MIDDLE_FLAG = 0;

    private final ManageSessionEncoder manageSessionEncoder = new ManageSessionEncoder();
    private final InitiateConnectionEncoder initiateConnection = new InitiateConnectionEncoder();
    private final RequestDisconnectEncoder requestDisconnect = new RequestDisconnectEncoder();
    private final DisconnectEncoder disconnect = new DisconnectEncoder();
    private final FixMessageEncoder fixMessage = new FixMessageEncoder();
    private final ErrorEncoder error = new ErrorEncoder();
    private final ApplicationHeartbeatEncoder applicationHeartbeat = new ApplicationHeartbeatEncoder();
    private final LibraryConnectEncoder libraryConnect = new LibraryConnectEncoder();
    private final RequestSessionEncoder requestSession = new RequestSessionEncoder();
    private final RequestSessionReplyEncoder requestSessionReply = new RequestSessionReplyEncoder();
    private final ReleaseSessionEncoder releaseSession = new ReleaseSessionEncoder();
    private final ReleaseSessionReplyEncoder releaseSessionReply = new ReleaseSessionReplyEncoder();
    private final ConnectEncoder connect = new ConnectEncoder();
    private final NewSentPositionEncoder newSentPosition = new NewSentPositionEncoder();
    private final ResetSessionIdsEncoder resetSessionIds = new ResetSessionIdsEncoder();
    private final NotLeaderEncoder notLeader = new NotLeaderEncoder();
    private final ControlNotificationEncoder controlNotification = new ControlNotificationEncoder();
    private final LibraryTimeoutEncoder libraryTimeout = new LibraryTimeoutEncoder();
    private final ResetSequenceNumberEncoder resetSequenceNumber = new ResetSequenceNumberEncoder();
    private final ResetLibrarySequenceNumberEncoder resetLibrarySequenceNumber = new ResetLibrarySequenceNumberEncoder();
    private final SlowStatusNotificationEncoder slowStatusNotification = new SlowStatusNotificationEncoder();

    private final NanoClock nanoClock;
    private final int maxPayloadLength;
    private final int maxInitialBodyLength;

    public GatewayPublication(final ClusterablePublication dataPublication,
            final AtomicCounter fails,
            final IdleStrategy idleStrategy,
            final NanoClock nanoClock,
            final int maxClaimAttempts) {
        super(maxClaimAttempts, idleStrategy, fails, dataPublication);
        this.nanoClock = nanoClock;
        this.maxPayloadLength = dataPublication.maxPayloadLength();
        this.maxInitialBodyLength = maxPayloadLength - FRAMED_MESSAGE_SIZE;
    }

    public long saveMessage(final DirectBuffer srcBuffer,
            final int srcOffset,
            final int srcLength,
            final int libraryId,
            final int messageType,
            final long sessionId,
            final int sequenceIndex,
            final long connectionId,
            final MessageStatus status) {
        final ExclusiveBufferClaim bufferClaim = this.bufferClaim;
        final long timestamp = nanoClock.nanoTime();
        final int framedLength = FRAMED_MESSAGE_SIZE + srcLength;
        final boolean fragmented = framedLength > maxPayloadLength;
        final int claimLength = fragmented ? maxPayloadLength : framedLength;
        int srcFragmentLength = fragmented ? maxInitialBodyLength : srcLength;
        int srcFragmentOffset = srcOffset;

        long position = claim(claimLength);
        if (position < 0) {
            return position;
        }

        int offset = bufferClaim.offset();
        final MutableDirectBuffer destBuffer = bufferClaim.buffer();

        header.wrap(destBuffer, offset)
              .blockLength(fixMessage.sbeBlockLength())
              .templateId(fixMessage.sbeTemplateId())
              .schemaId(fixMessage.sbeSchemaId())
              .version(fixMessage.sbeSchemaVersion());

        offset += header.encodedLength();

        fixMessage.wrap(destBuffer, offset)
                  .libraryId(libraryId)
                  .messageType(messageType)
                  .session(sessionId)
                  .sequenceIndex(sequenceIndex)
                  .connection(connectionId)
                  .timestamp(timestamp)
                  .status(status)
                  .putBody(srcBuffer, srcFragmentOffset, srcFragmentLength);

        if (!fragmented) {
            bufferClaim.commit();
        } else {
            putBodyLength(srcLength, offset, destBuffer);

            bufferClaim.flags((byte) BEGIN_FLAG).commit();

            int remaining = srcLength - srcFragmentLength;
            while (remaining > 0) {
                srcFragmentOffset += srcFragmentLength;
                srcFragmentLength = Math.min(remaining, maxPayloadLength);

                position = claim(srcFragmentLength);
                // NB: if multiple fragments are written but never finished then
                // the message gets thrown away in re-assembly.
                if (position < 0) {
                    return position;
                }

                remaining -= srcFragmentLength;
                bufferClaim.buffer().putBytes(bufferClaim.offset(), srcBuffer, srcFragmentOffset, srcFragmentLength);
                bufferClaim.flags(remaining > 0 ? MIDDLE_FLAG : (byte) END_FLAG).commit();
            }
        }

        DebugLogger.log(FIX_MESSAGE, "Enqueued %s%n", srcBuffer, srcOffset, srcLength);

        return position;
    }

    private void putBodyLength(final int srcLength, final int offset, final MutableDirectBuffer destBuffer) {
        destBuffer.putShort(offset + FixMessageEncoder.BLOCK_LENGTH, (short) srcLength, LITTLE_ENDIAN);
    }

    /*
    public long saveSessionExists(final int libraryId, final long connectionId, final long sessionId) {
        return saveSessionExists(libraryId,
                                 connectionId,
                                 sessionId,
                                 SessionInfo.UNK_SESSION,
                                 SessionInfo.UNK_SESSION,
                                 null,
                                 null,
                                 null,
                                 null,
                                 null,
                                 null,
                                 null,
                                 null,
                                 LogonStatus.NEW,
                                 SlowStatus.NOT_SLOW);
    }
    */

    public long saveManageSession(final int libraryId, final long connectionId, final long sessionId) {
        return saveManageSession(libraryId, connectionId, sessionId, -1, -1, -1, LogonStatus.NULL_VAL, SlowStatus.NULL_VAL, ConnectionType.NULL_VAL, SessionState.NULL_VAL, -1, -1, -1, "", "", "", "", "", "", "");
    }

    public long saveManageSession(final int libraryId,
            final long connection,
            final long session,
            final int lastSentSequenceNumber,
            final int lastReceivedSequenceNumber,
            final long logonTime,
            final LogonStatus logonStatus,
            final SlowStatus slowStatus,
            final ConnectionType connectionType,
            final SessionState sessionState,
            final int heartbeatIntervalInS,
            final long replyToId,
            final int sequenceIndex,
            final String localCompId,
            final String localSubId,
            final String localLocationId,
            final String remoteCompId,
            final String remoteSubId,
            final String remoteLocationId,
            final String address) {
        final byte[] localCompIdBytes = bytes(localCompId);
        final byte[] localSubIdBytes = bytes(localSubId);
        final byte[] localLocationIdBytes = bytes(localLocationId);
        final byte[] remoteCompIdBytes = bytes(remoteCompId);
        final byte[] remoteSubIdBytes = bytes(remoteSubId);
        final byte[] remoteLocationIdBytes = bytes(remoteLocationId);
        final byte[] addressBytes = bytes(address);

        final long position =
                claim(header.encodedLength() + ManageSessionEncoder.BLOCK_LENGTH + ManageSessionEncoder.localCompIdHeaderLength() * 7 + localCompIdBytes.length
                      + localSubIdBytes.length + localLocationIdBytes.length + remoteCompIdBytes.length + remoteSubIdBytes.length + remoteLocationIdBytes.length
                      + addressBytes.length);

        if (position < 0) {
            return position;
        }

        final MutableDirectBuffer buffer = bufferClaim.buffer();
        final int offset = bufferClaim.offset();

        manageSessionEncoder.wrapAndApplyHeader(buffer, offset, header)
                            .libraryId(libraryId)
                            .connection(connection)
                            .session(session)
                            .lastSentSequenceNumber(lastSentSequenceNumber)
                            .lastReceivedSequenceNumber(lastReceivedSequenceNumber)
                            .logonTime(logonTime)
                            .logonStatus(logonStatus)
                            .slowStatus(slowStatus)
                            .connectionType(connectionType)
                            .sessionState(sessionState)
                            .heartbeatIntervalInS(heartbeatIntervalInS)
                            .replyToId(replyToId)
                            .sequenceIndex(sequenceIndex)
                            .putLocalCompId(localCompIdBytes, 0, localCompIdBytes.length)
                            .putLocalSubId(localSubIdBytes, 0, localSubIdBytes.length)
                            .putLocalLocationId(localLocationIdBytes, 0, localLocationIdBytes.length)
                            .putRemoteCompId(remoteCompIdBytes, 0, remoteCompIdBytes.length)
                            .putRemoteSubId(remoteSubIdBytes, 0, remoteSubIdBytes.length)
                            .putRemoteLocationId(remoteLocationIdBytes, 0, remoteLocationIdBytes.length)
                            .putAddress(addressBytes, 0, addressBytes.length);

        bufferClaim.commit();

        logSbeMessage(GATEWAY_MESSAGE, buffer, bufferClaim.offset());

        return position;
    }


    /*
    public long saveSessionExists(final int libraryId,
            final long connectionId,
            final long sessionId,
            final int lastSentSequenceNumber,
            final int lastReceivedSequenceNumber,
            final String localCompId,
            final String localSubId,
            final String localLocationId,
            final String remoteCompId,
            final String remoteSubId,
            final String remoteLocationId,
            final String username,
            final String password,
            final LogonStatus logonstatus,
            final SlowStatus slowStatus) {
        final byte[] localCompIdBytes = bytes(localCompId);
        final byte[] localSubIdBytes = bytes(localSubId);
        final byte[] localLocationIdBytes = bytes(localLocationId);
        final byte[] remoteCompIdBytes = bytes(remoteCompId);
        final byte[] remoteSubIdBytes = bytes(remoteSubId);
        final byte[] remoteLocationIdBytes = bytes(remoteLocationId);
        final byte[] usernameBytes = bytes(username);
        final byte[] passwordBytes = bytes(password);

        final long position =
                claim(header.encodedLength() + SessionExistsEncoder.BLOCK_LENGTH + SessionExistsEncoder.localSubIdHeaderLength() * 8 + localCompIdBytes.length
                      + localSubIdBytes.length + localLocationIdBytes.length + remoteCompIdBytes.length + remoteSubIdBytes.length + remoteLocationIdBytes.length
                      + usernameBytes.length + passwordBytes.length);

        if (position < 0) {
            return position;
        }

        final MutableDirectBuffer buffer = bufferClaim.buffer();
        final int offset = bufferClaim.offset();

        logon.wrapAndApplyHeader(buffer, offset, header)
             .libraryId(libraryId)
             .connection(connectionId)
             .session(sessionId)
             .lastSentSequenceNumber(lastSentSequenceNumber)
             .lastReceivedSequenceNumber(lastReceivedSequenceNumber)
             .logonStatus(logonstatus)
             .slowStatus(slowStatus)
             .putLocalCompId(localCompIdBytes, 0, localCompIdBytes.length)
             .putLocalSubId(localSubIdBytes, 0, localSubIdBytes.length)
             .putLocalLocationId(localLocationIdBytes, 0, localLocationIdBytes.length)
             .putRemoteCompId(remoteCompIdBytes, 0, remoteCompIdBytes.length)
             .putRemoteSubId(remoteSubIdBytes, 0, remoteSubIdBytes.length)
             .putRemoteLocationId(remoteLocationIdBytes, 0, remoteLocationIdBytes.length)
             .putUsername(usernameBytes, 0, usernameBytes.length)
             .putPassword(passwordBytes, 0, passwordBytes.length);

        bufferClaim.commit();

        logSbeMessage(GATEWAY_MESSAGE, buffer, bufferClaim.offset());

        return position;
    }

    public long saveManageConnection(final long connectionId,
            final long sessionId,
            final String address,
            final int libraryId,
            final ConnectionType type,
            final int lastSentSequenceNumber,
            final int lastReceivedSequenceNumber,
            final SessionState sessionState,
            final int heartbeatIntervalInS,
            final long replyToId,
            final int sequenceIndex,
            final long logonTime) {
        final byte[] addressBytes = bytes(address);

        final int length = header.encodedLength() + CONNECT_SIZE + addressBytes.length;
        final long position = claim(length);
        if (position < 0) {
            return position;
        }

        final MutableDirectBuffer buffer = bufferClaim.buffer();
        final int offset = bufferClaim.offset();

        manageConnection.wrapAndApplyHeader(buffer, offset, header)
                        .connection(connectionId)
                        .session(sessionId)
                        .libraryId(libraryId)
                        .connectionType(type)
                        .logonTime(logonTime)
                        .lastSentSequenceNumber(lastSentSequenceNumber)
                        .lastReceivedSequenceNumber(lastReceivedSequenceNumber)
                        .sessionState(sessionState)
                        .heartbeatIntervalInS(heartbeatIntervalInS)
                        .replyToId(replyToId)
                        .sequenceIndex(sequenceIndex)
                        .putAddress(addressBytes, 0, addressBytes.length);

        bufferClaim.commit();

        logSbeMessage(GATEWAY_MESSAGE, buffer, bufferClaim.offset());

        return position;
    }
    */

    public long saveDisconnect(final int libraryId, final long connectionId, final DisconnectReason reason) {
        final long position = claim(DISCONNECT_LENGTH);
        if (position < 0) {
            return position;
        }

        final MutableDirectBuffer buffer = bufferClaim.buffer();
        final int offset = bufferClaim.offset();

        disconnect.wrapAndApplyHeader(buffer, offset, header).libraryId(libraryId).connection(connectionId).reason(reason);

        bufferClaim.commit();

        logSbeMessage(GATEWAY_MESSAGE, buffer, bufferClaim.offset());

        return position;
    }

    public long saveConnect(final long connectionId, final String address) {
        final byte[] addressBytes = bytes(address);

        final long position = claim(CONNECT_FIXED_LENGTH + addressBytes.length);
        if (position < 0) {
            return position;
        }

        final MutableDirectBuffer buffer = bufferClaim.buffer();
        final int offset = bufferClaim.offset();

        connect.wrapAndApplyHeader(buffer, offset, header).connection(connectionId).putAddress(addressBytes, 0, addressBytes.length);

        bufferClaim.commit();

        logSbeMessage(GATEWAY_MESSAGE, buffer, bufferClaim.offset());

        return position;
    }

    public long saveResetSessionIds() {
        final long position = claim(HEADER_LENGTH);
        if (position < 0) {
            return position;
        }

        final MutableDirectBuffer buffer = bufferClaim.buffer();
        final int offset = bufferClaim.offset();

        resetSessionIds.wrapAndApplyHeader(buffer, offset, header);

        bufferClaim.commit();

        logSbeMessage(GATEWAY_MESSAGE, buffer, bufferClaim.offset());

        return position;
    }

    public long saveResetSequenceNumber(final long sessionId) {
        final long position = claim(HEADER_LENGTH + ResetSequenceNumberEncoder.BLOCK_LENGTH);
        if (position < 0) {
            return position;
        }

        final MutableDirectBuffer buffer = bufferClaim.buffer();
        final int offset = bufferClaim.offset();

        resetSequenceNumber.wrapAndApplyHeader(buffer, offset, header).session(sessionId);

        bufferClaim.commit();

        logSbeMessage(GATEWAY_MESSAGE, buffer, bufferClaim.offset());

        return position;
    }

    public long saveResetLibrarySequenceNumber(final int libraryId, final long sessionId) {
        final long position = claim(HEADER_LENGTH + ResetLibrarySequenceNumberEncoder.BLOCK_LENGTH);
        if (position < 0) {
            return position;
        }

        final MutableDirectBuffer buffer = bufferClaim.buffer();
        final int offset = bufferClaim.offset();

        resetLibrarySequenceNumber.wrapAndApplyHeader(buffer, offset, header).libraryId(libraryId).session(sessionId);

        bufferClaim.commit();

        logSbeMessage(GATEWAY_MESSAGE, buffer, bufferClaim.offset());

        return position;
    }

    public long saveRequestDisconnect(final int libraryId, final long connectionId, final DisconnectReason reason) {
        final long position = claim(header.encodedLength() + RequestDisconnectEncoder.BLOCK_LENGTH);
        if (position < 0) {
            return position;
        }

        final MutableDirectBuffer buffer = bufferClaim.buffer();
        final int offset = bufferClaim.offset();

        requestDisconnect.wrapAndApplyHeader(buffer, offset, header).libraryId(libraryId).connection(connectionId).reason(reason);

        bufferClaim.commit();

        logSbeMessage(GATEWAY_MESSAGE, buffer, bufferClaim.offset());

        return position;
    }

    public long saveInitiateConnection(final int libraryId,
            final String host,
            final int port,
            final String senderCompId,
            final String senderSubId,
            final String senderLocationId,
            final String targetCompId,
            final String targetSubId,
            final String targetLocationId,
            final SequenceNumberType sequenceNumberType,
            final boolean resetSequenceNumber,
            final int requestedInitialSequenceNumber,
            final String username,
            final String password,
            final int heartbeatIntervalInS,
            final long correlationId) {
        final byte[] hostBytes = bytes(host);
        final byte[] senderCompIdBytes = bytes(senderCompId);
        final byte[] senderSubIdBytes = bytes(senderSubId);
        final byte[] senderLocationIdBytes = bytes(senderLocationId);
        final byte[] targetCompIdBytes = bytes(targetCompId);
        final byte[] targetSubIdBytes = bytes(targetSubId);
        final byte[] targetLocationIdBytes = bytes(targetLocationId);
        final byte[] usernameBytes = bytes(username);
        final byte[] passwordBytes = bytes(password);

        final long position =
                claim(header.encodedLength() + InitiateConnectionEncoder.BLOCK_LENGTH + InitiateConnectionDecoder.hostHeaderLength() * 9 + hostBytes.length
                      + senderCompIdBytes.length + senderSubIdBytes.length + senderLocationIdBytes.length + targetCompIdBytes.length + targetSubIdBytes.length
                      + targetLocationIdBytes.length + usernameBytes.length + passwordBytes.length);

        if (position < 0) {
            return position;
        }

        final MutableDirectBuffer buffer = bufferClaim.buffer();
        final int offset = bufferClaim.offset();

        initiateConnection.wrapAndApplyHeader(buffer, offset, header)
                          .libraryId(libraryId)
                          .port(port)
                          .requestedInitialSequenceNumber(requestedInitialSequenceNumber)
                          .sequenceNumberType(sequenceNumberType)
                          .heartbeatIntervalInS(heartbeatIntervalInS)
                          .resetSequenceNumber(resetSequenceNumber ? ResetSequenceNumber.YES : ResetSequenceNumber.NO)
                          .correlationId(correlationId)
                          .putHost(hostBytes, 0, hostBytes.length)
                          .putSenderCompId(senderCompIdBytes, 0, senderCompIdBytes.length)
                          .putSenderSubId(senderSubIdBytes, 0, senderSubIdBytes.length)
                          .putSenderLocationId(senderLocationIdBytes, 0, senderLocationIdBytes.length)
                          .putTargetCompId(targetCompIdBytes, 0, targetCompIdBytes.length)
                          .putTargetSubId(targetSubIdBytes, 0, targetSubIdBytes.length)
                          .putTargetLocationId(targetLocationIdBytes, 0, targetLocationIdBytes.length)
                          .putUsername(usernameBytes, 0, usernameBytes.length)
                          .putPassword(passwordBytes, 0, passwordBytes.length);

        bufferClaim.commit();

        logSbeMessage(GATEWAY_MESSAGE, buffer, bufferClaim.offset());

        return position;
    }

    public long saveError(final GatewayError errorType, final int libraryId, final long replyToId, final String message) {
        final byte[] messageBytes = bytes(message);
        final int length = header.encodedLength() + BLOCK_LENGTH + messageHeaderLength() + messageBytes.length;
        final long position = claim(length);
        if (position < 0) {
            return position;
        }

        final MutableDirectBuffer buffer = bufferClaim.buffer();
        final int offset = bufferClaim.offset();

        error.wrapAndApplyHeader(buffer, offset, header)
             .errorType(errorType)
             .libraryId(libraryId)
             .replyToId(replyToId)
             .putMessage(messageBytes, 0, messageBytes.length);

        bufferClaim.commit();

        logSbeMessage(GATEWAY_MESSAGE, buffer, bufferClaim.offset());

        return position;
    }

    public long saveApplicationHeartbeat(final int libraryId) {
        final long position = claim(HEARTBEAT_LENGTH);
        if (position < 0) {
            return position;
        }

        final MutableDirectBuffer buffer = bufferClaim.buffer();
        final int offset = bufferClaim.offset();

        applicationHeartbeat.wrapAndApplyHeader(buffer, offset, header).libraryId(libraryId);

        bufferClaim.commit();

        logSbeMessage(APPLICATION_HEARTBEAT, buffer, bufferClaim.offset());

        return position;
    }

    public long saveLibraryConnect(final int libraryId, final String libraryName, final long correlationId)
    {
<<<<<<< HEAD
        byte[] libraryNameBytes = bytes(libraryName);
        final long position = claim(LIBRARY_CONNECT_LENGTH + LibraryConnectEncoder.libraryNameHeaderLength() + libraryNameBytes.length);
        if (position < 0) {
=======
        final byte[] libraryNameBytes = bytes(libraryName);
        final long position = claim(LIBRARY_CONNECT_LENGTH + libraryNameBytes.length);
        if (position < 0)
>>>>>>> bd8c53fe
        {
            return position;
        }

        final MutableDirectBuffer buffer = bufferClaim.buffer();
        final int offset = bufferClaim.offset();

<<<<<<< HEAD
        libraryConnect.wrapAndApplyHeader(buffer, offset, header)
		              .libraryId(libraryId)
                      .correlationId(correlationId)
                      .putLibraryName(libraryNameBytes, 0, libraryNameBytes.length);
=======
        libraryConnect
            .wrapAndApplyHeader(buffer, offset, header)
            .libraryId(libraryId)
            .putLibraryName(libraryNameBytes, 0, libraryNameBytes.length)
            .correlationId(correlationId);
>>>>>>> bd8c53fe

        bufferClaim.commit();

        logSbeMessage(GATEWAY_MESSAGE, buffer, bufferClaim.offset());

        return position;
    }

    public long saveReleaseSession(final int libraryId,
            final long connectionId,
            final long sessionId,
            final long correlationId,
            final SessionState state,
            final long heartbeatIntervalInMs,
            final int lastSentSequenceNumber,
            final int lastReceivedSequenceNumber,
            final String username,
            final String password) {
        final byte[] usernameBytes = bytes(username);
        final byte[] passwordBytes = bytes(password);

        final long position = claim(RELEASE_SESSION_LENGTH + usernameBytes.length + passwordBytes.length);
        if (position < 0) {
            return position;
        }

        final MutableDirectBuffer buffer = bufferClaim.buffer();
        final int offset = bufferClaim.offset();

        releaseSession.wrapAndApplyHeader(buffer, offset, header)
                      .libraryId(libraryId)
                      .connection(connectionId)
                      .sessionId(sessionId)
                      .correlationId(correlationId)
                      .heartbeatIntervalInMs(heartbeatIntervalInMs)
                      .state(state)
                      .lastSentSequenceNumber(lastSentSequenceNumber)
                      .lastReceivedSequenceNumber(lastReceivedSequenceNumber)
                      .putUsername(usernameBytes, 0, usernameBytes.length)
                      .putPassword(passwordBytes, 0, passwordBytes.length);

        bufferClaim.commit();

        logSbeMessage(GATEWAY_MESSAGE, buffer, bufferClaim.offset());

        return position;
    }

    public long saveReleaseSessionReply(final int libraryId, final SessionReplyStatus status, final long replyToId) {
        final long position = claim(RELEASE_SESSION_REPLY_LENGTH);
        if (position < 0) {
            return position;
        }

        final MutableDirectBuffer buffer = bufferClaim.buffer();
        final int offset = bufferClaim.offset();

        releaseSessionReply.wrapAndApplyHeader(buffer, offset, header).replyToId(replyToId).status(status);

        bufferClaim.commit();

        logSbeMessage(GATEWAY_MESSAGE, buffer, bufferClaim.offset());

        return position;
    }

    public long saveRequestSession(final int libraryId,
            final long sessionId,
            final long correlationId,
            final int lastReceivedSequenceNumber,
            final int sequenceIndex) {
        final long position = claim(REQUEST_SESSION_LENGTH);
        if (position < 0) {
            return position;
        }

        final MutableDirectBuffer buffer = bufferClaim.buffer();
        final int offset = bufferClaim.offset();

        requestSession.wrapAndApplyHeader(buffer, offset, header)
                      .libraryId(libraryId)
                      .sessionId(sessionId)
                      .correlationId(correlationId)
                      .lastReceivedSequenceNumber(lastReceivedSequenceNumber)
                      .sequenceIndex(sequenceIndex);

        bufferClaim.commit();

        logSbeMessage(GATEWAY_MESSAGE, buffer, bufferClaim.offset());

        return position;
    }

    public long saveRequestSessionReply(final int libraryId, final SessionReplyStatus status, final long replyToId) {
        final long position = claim(REQUEST_SESSION_REPLY_LENGTH);
        if (position < 0) {
            return position;
        }

        final MutableDirectBuffer buffer = bufferClaim.buffer();
        final int offset = bufferClaim.offset();

        requestSessionReply.wrapAndApplyHeader(buffer, offset, header).replyToId(replyToId).status(status);

        bufferClaim.commit();

        logSbeMessage(GATEWAY_MESSAGE, buffer, bufferClaim.offset());

        return position;
    }

    public long saveNotLeader(final int libraryId, final long replyToId, final DirectBuffer channel) {
        final int channelLength = (channel == null ? 0 : channel.capacity());
        final long position = claim(NOT_LEADER_BLOCK_LENGTH + channelLength);
        if (position < 0) {
            return position;
        }

        final MutableDirectBuffer buffer = bufferClaim.buffer();
        final int offset = bufferClaim.offset();

        notLeader.wrapAndApplyHeader(buffer, offset, header).libraryId(libraryId).replyToId(replyToId);

        if (channel != null) {
            notLeader.putLibraryChannel(channel, 0, channelLength);
        }

        bufferClaim.commit();

        logSbeMessage(GATEWAY_MESSAGE, buffer, bufferClaim.offset());

        return position;
    }

    public long saveNewSentPosition(final int libraryId, final long sentPosition) {
        final long position = claim(NewSentPositionEncoder.BLOCK_LENGTH + HEADER_LENGTH);
        if (position < 0) {
            return position;
        }

        final MutableDirectBuffer buffer = bufferClaim.buffer();
        final int offset = bufferClaim.offset();

        newSentPosition.wrapAndApplyHeader(buffer, offset, header).libraryId(libraryId).position(sentPosition);

        bufferClaim.commit();

        logSbeMessage(GATEWAY_MESSAGE, buffer, bufferClaim.offset());

        return position;
    }

    public long saveLibraryTimeout(final int libraryId, final long connectCorrelationId) {
        final long position = claim(LibraryTimeoutEncoder.BLOCK_LENGTH + HEADER_LENGTH);
        if (position < 0) {
            return position;
        }

        final MutableDirectBuffer buffer = bufferClaim.buffer();
        final int offset = bufferClaim.offset();

        libraryTimeout.wrapAndApplyHeader(buffer, offset, header).libraryId(libraryId).connectCorrelationId(connectCorrelationId);

        bufferClaim.commit();

        logSbeMessage(GATEWAY_MESSAGE, buffer, bufferClaim.offset());

        return position;
    }

    public long saveControlNotification(final int libraryId, final List<SessionInfo> sessions) {
        final int sessionsCount = sessions.size();
        final long position = claim(HEADER_LENGTH + ControlNotificationEncoder.BLOCK_LENGTH + GroupSizeEncodingEncoder.ENCODED_LENGTH
                                    + sessionsCount * SessionsEncoder.sbeBlockLength());

        if (position < 0) {
            return position;
        }

        final MutableDirectBuffer buffer = bufferClaim.buffer();
        final int offset = bufferClaim.offset();

        controlNotification.wrapAndApplyHeader(buffer, offset, header).libraryId(libraryId);

        final SessionsEncoder sessionsEncoder = controlNotification.sessionsCount(sessionsCount);
        for (int i = 0; i < sessionsCount; i++) {
            final long sessionId = sessions.get(i).sessionId();
            sessionsEncoder.next().sessionId(sessionId);
        }

        bufferClaim.commit();

        logSbeMessage(GATEWAY_MESSAGE, buffer, bufferClaim.offset());

        return position;
    }

    public long saveSlowStatusNotification(final int libraryId, final long connectionId, final SlowStatus status) {
        final long position = claim(SLOW_STATUS_NOTIFICATION_LENGTH);
        if (position < 0) {
            return position;
        }

        final MutableDirectBuffer buffer = bufferClaim.buffer();
        final int offset = bufferClaim.offset();

        slowStatusNotification.wrapAndApplyHeader(buffer, offset, header).libraryId(libraryId).connectionId(connectionId).status(status);

        bufferClaim.commit();

        logSbeMessage(GATEWAY_MESSAGE, buffer, bufferClaim.offset());

        return position;
    }

    public int id() {
        return dataPublication.id();
    }

    public long position() {
        return dataPublication.position();
    }

    private byte[] bytes(final String host) {
        if (host == null) {
            return NO_BYTES;
        }

        return host.getBytes(UTF_8);
    }

    public int maxPayloadLength() {
        return maxPayloadLength;
    }
}<|MERGE_RESOLUTION|>--- conflicted
+++ resolved
@@ -47,12 +47,13 @@
     public static final int FRAMED_MESSAGE_SIZE = MessageHeaderEncoder.ENCODED_LENGTH + FRAME_SIZE;
 
     private static final byte[] NO_BYTES = {};
+   
     private static final int HEARTBEAT_LENGTH = HEADER_LENGTH + ApplicationHeartbeatEncoder.BLOCK_LENGTH;
     private static final int LIBRARY_CONNECT_LENGTH = HEADER_LENGTH + LibraryConnectEncoder.BLOCK_LENGTH +
             LibraryConnectEncoder.libraryNameHeaderLength();
     private static final int DISCONNECT_LENGTH = HEADER_LENGTH + DisconnectEncoder.BLOCK_LENGTH;
-    private static final int RELEASE_SESSION_LENGTH =
-            HEADER_LENGTH + ReleaseSessionEncoder.BLOCK_LENGTH + ReleaseSessionEncoder.usernameHeaderLength() + ReleaseSessionEncoder.passwordHeaderLength();
+    private static final int RELEASE_SESSION_LENGTH = HEADER_LENGTH + ReleaseSessionEncoder.BLOCK_LENGTH +
+        ReleaseSessionEncoder.usernameHeaderLength() + ReleaseSessionEncoder.passwordHeaderLength();
     private static final int RELEASE_SESSION_REPLY_LENGTH = HEADER_LENGTH + ReleaseSessionReplyDecoder.BLOCK_LENGTH;
     private static final int REQUEST_SESSION_LENGTH = HEADER_LENGTH + RequestSessionEncoder.BLOCK_LENGTH;
     private static final int REQUEST_SESSION_REPLY_LENGTH = HEADER_LENGTH + RequestSessionReplyEncoder.BLOCK_LENGTH;
@@ -592,15 +593,10 @@
 
     public long saveLibraryConnect(final int libraryId, final String libraryName, final long correlationId)
     {
-<<<<<<< HEAD
-        byte[] libraryNameBytes = bytes(libraryName);
-        final long position = claim(LIBRARY_CONNECT_LENGTH + LibraryConnectEncoder.libraryNameHeaderLength() + libraryNameBytes.length);
-        if (position < 0) {
-=======
         final byte[] libraryNameBytes = bytes(libraryName);
+        
         final long position = claim(LIBRARY_CONNECT_LENGTH + libraryNameBytes.length);
         if (position < 0)
->>>>>>> bd8c53fe
         {
             return position;
         }
@@ -608,18 +604,11 @@
         final MutableDirectBuffer buffer = bufferClaim.buffer();
         final int offset = bufferClaim.offset();
 
-<<<<<<< HEAD
-        libraryConnect.wrapAndApplyHeader(buffer, offset, header)
-		              .libraryId(libraryId)
-                      .correlationId(correlationId)
-                      .putLibraryName(libraryNameBytes, 0, libraryNameBytes.length);
-=======
         libraryConnect
             .wrapAndApplyHeader(buffer, offset, header)
             .libraryId(libraryId)
             .putLibraryName(libraryNameBytes, 0, libraryNameBytes.length)
             .correlationId(correlationId);
->>>>>>> bd8c53fe
 
         bufferClaim.commit();
 
