--- conflicted
+++ resolved
@@ -87,35 +87,38 @@
     private static final long SESSION_ID = 123;
 
     private ServerSocketChannel server;
+
     private SocketChannel client;
-    private final ByteBuffer clientBuffer = ByteBuffer.allocate(1024);
-
-    private final SenderEndPoint mockSenderEndPoint = mock(SenderEndPoint.class);
-    private final ReceiverEndPoint mockReceiverEndPoint = mock(ReceiverEndPoint.class);
-    private final EndPointFactory mockEndPointFactory = mock(EndPointFactory.class);
-    private final GatewayPublication inboundPublication = mock(GatewayPublication.class);
-    private final SessionIdStrategy mockSessionIdStrategy = mock(SessionIdStrategy.class);
-    private final Header header = mock(Header.class);
-    private final FakeEpochClock mockClock = new FakeEpochClock();
-    private final SequenceNumberIndexReader sentSequenceNumberIndex = mock(SequenceNumberIndexReader.class);
-    private final SequenceNumberIndexReader receivedSequenceNumberIndex = mock(SequenceNumberIndexReader.class);
-    private final ReplayQuery replayQuery = mock(ReplayQuery.class);
-    private final SessionIds sessionIds = mock(SessionIds.class);
-    private final GatewaySessions gatewaySessions = mock(GatewaySessions.class);
-    private final GatewaySession gatewaySession = mock(GatewaySession.class);
-    private final Session session = mock(Session.class);
-    private final SoloSubscription outboundSubscription = mock(SoloSubscription.class);
-    private final ClusterableStreams node = mock(ClusterableStreams.class);
-
-    private final EngineConfiguration engineConfiguration = new EngineConfiguration()
+    private ByteBuffer clientBuffer = ByteBuffer.allocate(1024);
+
+    private SenderEndPoint mockSenderEndPoint = mock(SenderEndPoint.class);
+    private ReceiverEndPoint mockReceiverEndPoint = mock(ReceiverEndPoint.class);
+    private EndPointFactory mockEndPointFactory = mock(EndPointFactory.class);
+    private GatewayPublication inboundPublication = mock(GatewayPublication.class);
+    private SessionIdStrategy mockSessionIdStrategy = mock(SessionIdStrategy.class);
+    private Header header = mock(Header.class);
+    private FakeEpochClock mockClock = new FakeEpochClock();
+    private SequenceNumberIndexReader sentSequenceNumberIndex = mock(SequenceNumberIndexReader.class);
+    private SequenceNumberIndexReader receivedSequenceNumberIndex = mock(SequenceNumberIndexReader.class);
+    private ReplayQuery replayQuery = mock(ReplayQuery.class);
+    private SessionIds sessionIds = mock(SessionIds.class);
+    private GatewaySessions gatewaySessions = mock(GatewaySessions.class);
+    private GatewaySession gatewaySession = mock(GatewaySession.class);
+    private Session session = mock(Session.class);
+    private SoloSubscription outboundSubscription = mock(SoloSubscription.class);
+    private ClusterableStreams node = mock(ClusterableStreams.class);
+
+    @SuppressWarnings("unchecked")
+    private ArgumentCaptor<List<SessionInfo>> sessionCaptor = ArgumentCaptor.forClass(List.class);
+
+    private EngineConfiguration engineConfiguration = new EngineConfiguration()
         .bindTo(FRAMER_ADDRESS.getHostName(), FRAMER_ADDRESS.getPort())
         .replyTimeoutInMs(REPLY_TIMEOUT_IN_MS);
 
     private Framer framer;
 
-    private ArgumentCaptor<List<SessionInfo>> sessionCaptor;
-    private final ArgumentCaptor<Long> connectionId = ArgumentCaptor.forClass(Long.class);
-    private final ErrorHandler errorHandler = mock(ErrorHandler.class);
+    private ArgumentCaptor<Long> connectionId = ArgumentCaptor.forClass(Long.class);
+    private ErrorHandler errorHandler = mock(ErrorHandler.class);
 
     @Before
     @SuppressWarnings("unchecked")
@@ -188,8 +191,7 @@
     }
 
     @Test
-    public void shouldListenOnSpecifiedPort()
-        throws IOException
+    public void shouldListenOnSpecifiedPort() throws IOException
     {
         aClientConnects();
 
@@ -197,8 +199,7 @@
     }
 
     @Test
-    public void shouldCreateEndPointWhenClientConnects()
-        throws Exception
+    public void shouldCreateEndPointWhenClientConnects() throws Exception
     {
         aClientConnects();
 
@@ -208,8 +209,7 @@
     }
 
     @Test
-    public void shouldPassDataToEndPointWhenSent()
-        throws Exception
+    public void shouldPassDataToEndPointWhenSent() throws Exception
     {
         aClientConnects();
         framer.doWork();
@@ -225,8 +225,7 @@
     }
 
     @Test
-    public void shouldCloseSocketUponDisconnect()
-        throws Exception
+    public void shouldCloseSocketUponDisconnect() throws Exception
     {
         aClientConnects();
         framer.doWork();
@@ -238,15 +237,13 @@
     }
 
     @Test
-    public void shouldConnectToAddress()
-        throws Exception
+    public void shouldConnectToAddress() throws Exception
     {
         initiateConnection();
     }
 
     @Test
-    public void shouldNotConnectIfLibraryUnknown()
-        throws Exception
+    public void shouldNotConnectIfLibraryUnknown() throws Exception
     {
         onInitiateConnection();
 
@@ -257,8 +254,7 @@
     }
 
     @Test
-    public void shouldNotifyLibraryOfInitiatedConnection()
-        throws Exception
+    public void shouldNotifyLibraryOfInitiatedConnection() throws Exception
     {
         initiateConnection();
 
@@ -268,8 +264,7 @@
     }
 
     @Test
-    public void shouldReplyWithSocketConnectionError()
-        throws Exception
+    public void shouldReplyWithSocketConnectionError() throws Exception
     {
         server.close();
 
@@ -291,15 +286,14 @@
         {
             framer.doWork();
         }
-        catch (final Exception ex)
+        catch (Exception e)
         {
-            LangUtil.rethrowUnchecked(ex);
+            LangUtil.rethrowUnchecked(e);
         }
     }
 
     @Test
-    public void shouldIdentifyDuplicateInitiatedSessions()
-        throws Exception
+    public void shouldIdentifyDuplicateInitiatedSessions() throws Exception
     {
         initiateConnection();
 
@@ -315,8 +309,7 @@
     }
 
     @Test
-    public void shouldAcquireInitiatedClientsWhenLibraryDisconnects()
-        throws Exception
+    public void shouldAcquireInitiatedClientsWhenLibraryDisconnects() throws Exception
     {
         initiateConnection();
 
@@ -329,8 +322,7 @@
     }
 
     @Test
-    public void shouldAcquireAcceptedClientsWhenLibraryDisconnects()
-        throws Exception
+    public void shouldAcquireAcceptedClientsWhenLibraryDisconnects() throws Exception
     {
         libraryHasAcceptedClient();
 
@@ -343,10 +335,6 @@
     }
 
     @Test
-<<<<<<< HEAD
-    public void shouldRetryNotifyingLibraryOfInitiateWhenBackPressured()
-        throws Exception
-=======
     public void shouldAcquireAcceptedClientsWhenLibraryDisconnectsAndIndexerCaughtUp() throws Exception
     {
         sentIndexedToPosition(-100L);
@@ -368,7 +356,6 @@
 
     @Test
     public void shouldRetryNotifyingLibraryOfInitiateWhenBackPressured() throws Exception
->>>>>>> a51af01f
     {
         backPressureFirstSaveAttempts();
 
@@ -388,8 +375,7 @@
     }
 
     @Test
-    public void shouldManageGatewaySessions()
-        throws Exception
+    public void shouldManageGatewaySessions() throws Exception
     {
         openSocket();
 
@@ -401,8 +387,7 @@
     }
 
     @Test
-    public void shouldNotifyLibraryOfAuthenticatedGatewaySessions()
-        throws Exception
+    public void shouldNotifyLibraryOfAuthenticatedGatewaySessions() throws Exception
     {
         shouldManageGatewaySessions();
 
@@ -414,8 +399,7 @@
     }
 
     @Test
-    public void shouldRetryNotifyingLibraryOfAuthenticatedGatewaySessionsWhenBackPressured()
-        throws Exception
+    public void shouldRetryNotifyingLibraryOfAuthenticatedGatewaySessionsWhenBackPressured() throws Exception
     {
         shouldManageGatewaySessions();
 
@@ -431,8 +415,7 @@
     }
 
     @Test
-    public void shouldAcquireInitiatedClientsUponReleased()
-        throws Exception
+    public void shouldAcquireInitiatedClientsUponReleased() throws Exception
     {
         initiateConnection();
 
@@ -442,8 +425,7 @@
     }
 
     @Test
-    public void shouldRetryAcquiringInitiatedClientsUponReleasedWhenBackPressured()
-        throws Exception
+    public void shouldRetryAcquiringInitiatedClientsUponReleasedWhenBackPressured() throws Exception
     {
         initiateConnection();
 
@@ -458,8 +440,7 @@
     }
 
     @Test
-    public void shouldDisconnectConnectionsToFollowers()
-        throws Exception
+    public void shouldDisconnectConnectionsToFollowers() throws Exception
     {
         isLeader(false);
 
@@ -472,8 +453,7 @@
     }
 
     @Test
-    public void shouldHandoverSessionToLibraryUponRequest()
-        throws IOException
+    public void shouldHandoverSessionToLibraryUponRequest() throws IOException
     {
         aClientConnects();
 
@@ -481,8 +461,7 @@
     }
 
     @Test
-    public void shouldHandoverSessionToLibraryUponRequestWhenBackPressured()
-        throws IOException
+    public void shouldHandoverSessionToLibraryUponRequestWhenBackPressured() throws IOException
     {
         when(inboundPublication.saveManageConnection(
                 anyLong(),
@@ -529,8 +508,7 @@
     }
 
     @Test
-    public void shouldNotifyLibraryOfControlledSessionsUponDuplicateConnect()
-        throws IOException
+    public void shouldNotifyLibraryOfControlledSessionsUponDuplicateConnect() throws IOException
     {
         aClientConnects();
 
@@ -542,8 +520,7 @@
     }
 
     @Test
-    public void shouldNotifyLibraryOnlyOfControlledSessionsUponDuplicateConnect()
-        throws IOException
+    public void shouldNotifyLibraryOnlyOfControlledSessionsUponDuplicateConnect() throws IOException
     {
         aClientConnects();
 
@@ -553,8 +530,7 @@
     }
 
     @Test
-    public void shouldNotNotifyLibraryOfControlledSessionsUponDuplicateConnectAfterTimeout()
-        throws Exception
+    public void shouldNotNotifyLibraryOfControlledSessionsUponDuplicateConnectAfterTimeout() throws Exception
     {
         aClientConnects();
 
@@ -572,8 +548,7 @@
     }
 
     @Test
-    public void shouldNotNotifyLibraryOfControlledSessionsUponHeartbeatAfterTimeout()
-        throws Exception
+    public void shouldNotNotifyLibraryOfControlledSessionsUponHeartbeatAfterTimeout() throws Exception
     {
         // If a library has timed out we should notify it that it has no sessions
         aClientConnects();
@@ -602,13 +577,12 @@
         verify(inboundPublication).saveApplicationHeartbeat(LIBRARY_ID);
         saveControlNotification(times(1));
 
-        assertThat(sessionCaptor.getValue(), sessionMatcher);
-    }
-
-    @SuppressWarnings("unchecked")
+        final List<SessionInfo> sessions = sessionCaptor.getValue();
+        assertThat(sessions, sessionMatcher);
+    }
+
     private void saveControlNotification(final VerificationMode times)
     {
-        sessionCaptor = ArgumentCaptor.forClass(List.class);
         verify(inboundPublication, times).saveControlNotification(eq(LIBRARY_ID), sessionCaptor.capture());
     }
 
@@ -749,8 +723,7 @@
         do
         {
             framer.doWork();
-        }
-        while (server.accept() == null);
+        } while (server.accept() == null);
 
         assertNotNull("Connection not completed yet", connectionId.getValue());
     }
