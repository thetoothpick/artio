--- conflicted
+++ resolved
@@ -260,18 +260,6 @@
     }
 
     @Test
-<<<<<<< HEAD
-    public void stringSettersByEnumThrowForNullValue() throws Exception
-    {
-        final Object encoder = heartbeat.getConstructor().newInstance();
-        assertThrows(() ->
-            setEnum(encoder,
-            ON_BEHALF_OF_COMP_ID,
-            PARENT_PACKAGE + ".OnBehalfOfCompID",
-            "NULL_VAL"),
-            EncodingException.class
-        );
-=======
     public void stringSettersByEnumDoesNothingNullValue() throws Exception
     {
         final Object encoder = heartbeat.getConstructor().newInstance();
@@ -281,27 +269,17 @@
             "NULL_VAL"
         );
         assertOnBehalfOfCompIDValue(encoder, "");
->>>>>>> 40ff82a3
     }
 
     @Test
     public void stringSettersByEnumThrowForUnknownValue() throws Exception
     {
         final Object encoder = heartbeat.getConstructor().newInstance();
-<<<<<<< HEAD
-        assertThrows(() ->
-            setEnum(encoder,
-            ON_BEHALF_OF_COMP_ID,
-            PARENT_PACKAGE + ".OnBehalfOfCompID",
-            "ARTIO_UNKNOWN"),
-            EncodingException.class
-=======
         thrown.expectCause(Matchers.any(EncodingException.class));
         setEnum(encoder,
             ON_BEHALF_OF_COMP_ID,
             PARENT_PACKAGE + ".OnBehalfOfCompID",
             "ARTIO_UNKNOWN"
->>>>>>> 40ff82a3
         );
     }
 
@@ -325,36 +303,19 @@
     }
 
     @Test
-<<<<<<< HEAD
-    public void intSettersByEnumThrowForNullValue() throws Exception
-    {
-        final Object encoder = heartbeat.getConstructor().newInstance();
-        assertThrows(
-            () -> setEnum(encoder, INT_FIELD, PARENT_PACKAGE + ".IntField", "NULL_VAL"),
-            EncodingException.class
-        );
-=======
     public void intSettersByEnumDoesNothingForNullValue() throws Exception
     {
         final Object encoder = heartbeat.getConstructor().newInstance();
         setEnum(encoder, INT_FIELD, PARENT_PACKAGE + ".IntField", "NULL_VAL");
         assertEquals(0, getField(encoder, INT_FIELD));
->>>>>>> 40ff82a3
     }
 
     @Test
     public void intSettersByEnumThrowForUnknownValue() throws Exception
     {
         final Object encoder = heartbeat.getConstructor().newInstance();
-<<<<<<< HEAD
-        assertThrows(
-            () -> setEnum(encoder, INT_FIELD, PARENT_PACKAGE + ".IntField", "ARTIO_UNKNOWN"),
-            EncodingException.class
-        );
-=======
         thrown.expectCause(Matchers.any(EncodingException.class));
         setEnum(encoder, INT_FIELD, PARENT_PACKAGE + ".IntField", "ARTIO_UNKNOWN");
->>>>>>> 40ff82a3
     }
 
     @Test
@@ -1179,21 +1140,4 @@
     {
         setInt(encoder, "dataFieldLength", 3);
     }
-
-    private static void assertThrows(final ThrowingRunnable runnable, final Class<? extends Exception> thrown)
-    {
-        try
-        {
-            runnable.run();
-        }
-        catch (final Exception e)
-        {
-            assertThat(e.getCause().getClass(), is(thrown));
-        }
-    }
-
-    interface ThrowingRunnable
-    {
-        void run() throws Exception;
-    }
 }